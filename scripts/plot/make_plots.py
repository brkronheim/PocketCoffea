#!/usr/bin/env python
import os
import sys
<<<<<<< HEAD
import time
=======
>>>>>>> 759eb6ea
import argparse
import logging
import cloudpickle

from coffea.util import load

from pocket_coffea.utils.configurator import Configurator
from pocket_coffea.utils import utils
from pocket_coffea.utils.plot_utils import PlotManager

parser = argparse.ArgumentParser(description='Plot histograms from coffea file')
<<<<<<< HEAD
parser.add_argument("-o", "--outputdir", required=True, type=str, help="Output folder")
parser.add_argument("-i", "--inputfile", required=True, type=str, help="Input file")
parser.add_argument('-j', '--workers', type=int, default=8, help='Number of parallel workers to use for plotting')
parser.add_argument('-e', '--exclude', type=str, default=None, help='Exclude categories with string', required=False)
parser.add_argument('-oh', '--only_hist', type=str, default='', help='Filter histograms name with string', required=False)
parser.add_argument('-oc', '--only_cat', type=str, default=None, nargs="+", help='Filter categories with string', required=False)
#parser.add_argument('-os', '--only_syst', type=str, nargs="+", default='', help='Filter systematics with a list of strings', required=False)
#parser.add_argument('--split_systematics', action='store_true', help='Split systematic uncertainties in the ratio plot')
#parser.add_argument('--partial_unc_band', action='store_true', help='Plot only the partial uncertainty band corresponding to the systematics specified as the argument `only_syst`')
parser.add_argument('--overwrite', action='store_true', help='Overwrite plots in output folder')
parser.add_argument('--log', action='store_true', help='Set y-axis scale to log')
parser.add_argument('--density', action='store_true', default=False, help='Set density parameter to have a normalized plot')

args = parser.parse_args()

print("Starting ", end='')
print(time.ctime())
start = time.time()
=======
parser.add_argument('--cfg',  help='Config file with parameters specific to the current run', required=True)
parser.add_argument("-o", "--outputdir", required=True, type=str, help="Output folder")
parser.add_argument("-i", "--inputfile", required=True, type=str, help="Input file")
parser.add_argument('-j', '--workers', type=int, default=1, help='Number of parallel workers to use for plotting')
#parser.add_argument('-o', '--only', type=str, default='', help='Filter histograms name with string', required=False)
parser.add_argument('-oc', '--only_cat', type=str, nargs="+", help='Filter categories with string', required=False)
parser.add_argument('-os', '--only_syst', type=str, nargs="+", help='Filter systematics with a list of strings', required=False)
parser.add_argument('-e', '--exclude_hist', type=str, nargs="+", default=None, help='Exclude histograms with a list of strings', required=False)
parser.add_argument('--split_systematics', action='store_true', help='Split systematic uncertainties in the ratio plot')
parser.add_argument('--partial_unc_band', action='store_true', help='Plot only the partial uncertainty band corresponding to the systematics specified as the argument `only_syst`')
parser.add_argument('--overwrite', action='store_true', help='Overwrite plots in output folder')
parser.add_argument('--log', action='store_true', help='Set y-axis scale to log')
parser.add_argument('--density', action='store_true', help='Set density parameter to have a normalized plot')

args = parser.parse_args()

print("Loading the configuration file...")
if args.cfg[-3:] == ".py":
    # Load the script
    config_module =  utils.path_import(args.cfg)
    try:
        config = config_module.cfg
        logging.info(config)

    except AttributeError as e:
        print("Error: ", e)
        raise("The provided configuration module does not contain a `cfg` attribute of type Configurator. Please check your configuration!")

    if not isinstance(config, Configurator):
        raise("The configuration module attribute `cfg` is not of type Configurator. Please check yuor configuration!")
    
elif args.cfg[-4:] == ".pkl":
    config = cloudpickle.load(open(args.cfg,"rb"))
else:
    raise sys.exit("Please provide a .py/.pkl configuration file")

#print("Starting ", end='')
#print(time.ctime())
#start = time.time()
>>>>>>> 759eb6ea

if os.path.isfile( args.inputfile ): accumulator = load(args.inputfile)
else: sys.exit(f"Input file '{args.inputfile}' does not exist")

if not args.overwrite:
    if os.path.exists(args.outputdir):
        raise Exception(f"The output folder '{args.outputdir}' already exists. Please choose another output folder or run with the option `--overwrite`.")

if not os.path.exists(args.outputdir):
    os.makedirs(args.outputdir)

<<<<<<< HEAD
# Filter dictionary of histograms with `args.only`
variables_dict = { k : v for k,v in accumulator['variables'].items() if args.only_hist in k }
if args.exclude:
    variables_dict = { k : v for k,v in variables.items() if not args.exclude in k }
variables = list(variables_dict.keys())

print("Variables to plot:")
print(variables)

plotter = PlotManager(
    variables=variables,
    hist_objs=variables_dict,
=======
variables = accumulator['variables'].keys()
if args.exclude_hist != None:
    variables = list(filter(lambda x : all([s not in x for s in args.exclude_hist]), variables))
hist_objs = { v : accumulator['variables'][v] for v in variables }

plotter = PlotManager(
    variables=variables,
    hist_objs=hist_objs,
>>>>>>> 759eb6ea
    datasets_metadata=accumulator['datasets_metadata'],
    plot_dir=args.outputdir,
    style_cfg=config.parameters.plotting_style,
    only_cat=args.only_cat,
    workers=args.workers,
    log=False,
    density=args.density,
    save=True
)
plotter.plot_datamc_all(syst=True, spliteras=False)

<<<<<<< HEAD
end = time.time()
runTime = round(end-start)
NtotHists = len(list(accumulator['variables'].keys()))
print("Finishing ", end='')
print(time.ctime())
print(f"Drawn {NtotHists} plots in {runTime} s")
=======
# if Log is also requested, rerun
if args.log:
    plotter = PlotManager(
        variables=variables,
        hist_objs=hist_objs,
         datasets_metadata=accumulator['datasets_metadata'],
        plot_dir=args.outputdir,
        style_cfg=config.parameters.plotting_style,
        only_cat=args.only_cat,
        workers=args.workers,
        log=True,
        density=args.density,
        save=True
    )
    plotter.plot_datamc_all(syst=True, spliteras=False)

>>>>>>> 759eb6ea
<|MERGE_RESOLUTION|>--- conflicted
+++ resolved
@@ -1,10 +1,6 @@
 #!/usr/bin/env python
 import os
 import sys
-<<<<<<< HEAD
-import time
-=======
->>>>>>> 759eb6ea
 import argparse
 import logging
 import cloudpickle
@@ -16,26 +12,6 @@
 from pocket_coffea.utils.plot_utils import PlotManager
 
 parser = argparse.ArgumentParser(description='Plot histograms from coffea file')
-<<<<<<< HEAD
-parser.add_argument("-o", "--outputdir", required=True, type=str, help="Output folder")
-parser.add_argument("-i", "--inputfile", required=True, type=str, help="Input file")
-parser.add_argument('-j', '--workers', type=int, default=8, help='Number of parallel workers to use for plotting')
-parser.add_argument('-e', '--exclude', type=str, default=None, help='Exclude categories with string', required=False)
-parser.add_argument('-oh', '--only_hist', type=str, default='', help='Filter histograms name with string', required=False)
-parser.add_argument('-oc', '--only_cat', type=str, default=None, nargs="+", help='Filter categories with string', required=False)
-#parser.add_argument('-os', '--only_syst', type=str, nargs="+", default='', help='Filter systematics with a list of strings', required=False)
-#parser.add_argument('--split_systematics', action='store_true', help='Split systematic uncertainties in the ratio plot')
-#parser.add_argument('--partial_unc_band', action='store_true', help='Plot only the partial uncertainty band corresponding to the systematics specified as the argument `only_syst`')
-parser.add_argument('--overwrite', action='store_true', help='Overwrite plots in output folder')
-parser.add_argument('--log', action='store_true', help='Set y-axis scale to log')
-parser.add_argument('--density', action='store_true', default=False, help='Set density parameter to have a normalized plot')
-
-args = parser.parse_args()
-
-print("Starting ", end='')
-print(time.ctime())
-start = time.time()
-=======
 parser.add_argument('--cfg',  help='Config file with parameters specific to the current run', required=True)
 parser.add_argument("-o", "--outputdir", required=True, type=str, help="Output folder")
 parser.add_argument("-i", "--inputfile", required=True, type=str, help="Input file")
@@ -75,7 +51,6 @@
 #print("Starting ", end='')
 #print(time.ctime())
 #start = time.time()
->>>>>>> 759eb6ea
 
 if os.path.isfile( args.inputfile ): accumulator = load(args.inputfile)
 else: sys.exit(f"Input file '{args.inputfile}' does not exist")
@@ -87,20 +62,6 @@
 if not os.path.exists(args.outputdir):
     os.makedirs(args.outputdir)
 
-<<<<<<< HEAD
-# Filter dictionary of histograms with `args.only`
-variables_dict = { k : v for k,v in accumulator['variables'].items() if args.only_hist in k }
-if args.exclude:
-    variables_dict = { k : v for k,v in variables.items() if not args.exclude in k }
-variables = list(variables_dict.keys())
-
-print("Variables to plot:")
-print(variables)
-
-plotter = PlotManager(
-    variables=variables,
-    hist_objs=variables_dict,
-=======
 variables = accumulator['variables'].keys()
 if args.exclude_hist != None:
     variables = list(filter(lambda x : all([s not in x for s in args.exclude_hist]), variables))
@@ -109,7 +70,6 @@
 plotter = PlotManager(
     variables=variables,
     hist_objs=hist_objs,
->>>>>>> 759eb6ea
     datasets_metadata=accumulator['datasets_metadata'],
     plot_dir=args.outputdir,
     style_cfg=config.parameters.plotting_style,
@@ -121,14 +81,6 @@
 )
 plotter.plot_datamc_all(syst=True, spliteras=False)
 
-<<<<<<< HEAD
-end = time.time()
-runTime = round(end-start)
-NtotHists = len(list(accumulator['variables'].keys()))
-print("Finishing ", end='')
-print(time.ctime())
-print(f"Drawn {NtotHists} plots in {runTime} s")
-=======
 # if Log is also requested, rerun
 if args.log:
     plotter = PlotManager(
@@ -143,6 +95,4 @@
         density=args.density,
         save=True
     )
-    plotter.plot_datamc_all(syst=True, spliteras=False)
-
->>>>>>> 759eb6ea
+    plotter.plot_datamc_all(syst=True, spliteras=False)
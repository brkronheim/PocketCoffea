import os
import argparse
import json
<<<<<<< HEAD
=======
from PocketCoffea.utils.Configurator import Configurator
>>>>>>> bccb848a
from PocketCoffea.utils.Dataset import Dataset

parser = argparse.ArgumentParser(description='Build dataset file in json format')
parser.add_argument('--cfg', default=os.getcwd() + "/datasets/datasets_definitions.json", help='Config file with parameters specific to the current run', required=False)
parser.add_argument("-k", "--key", required=True, help="Dataset key")
parser.add_argument('-d', '--download', action='store_true', default=False, help='Download dataset files on local machine', required=False)

args = parser.parse_args()
config = json.load(open(args.cfg))

if args.key not in config:
    print("Key: not found in the dataset configuration file")
    exit(1)

dataset_cfg = config[args.key]

dataset = Dataset(name=args.key, cfg=dataset_cfg)
dataset.save()

if args.download:
    dataset.download()<|MERGE_RESOLUTION|>--- conflicted
+++ resolved
@@ -1,28 +1,32 @@
 import os
 import argparse
 import json
-<<<<<<< HEAD
-=======
-from PocketCoffea.utils.Configurator import Configurator
->>>>>>> bccb848a
 from PocketCoffea.utils.Dataset import Dataset
 
 parser = argparse.ArgumentParser(description='Build dataset file in json format')
 parser.add_argument('--cfg', default=os.getcwd() + "/datasets/datasets_definitions.json", help='Config file with parameters specific to the current run', required=False)
-parser.add_argument("-k", "--key", required=True, help="Dataset key")
+parser.add_argument("-k", "--keys", nargs="+", required=False, help="Dataset keys")
 parser.add_argument('-d', '--download', action='store_true', default=False, help='Download dataset files on local machine', required=False)
+parser.add_argument('-o','--overwrite', action='store_true', help="Overwrite existing files", default=False)
+parser.add_argument('-c','--check', action='store_true', help="Check file existance in the local prefix", default=False)
 
 args = parser.parse_args()
 config = json.load(open(args.cfg))
 
-if args.key not in config:
-    print("Key: not found in the dataset configuration file")
-    exit(1)
-
-dataset_cfg = config[args.key]
-
-dataset = Dataset(name=args.key, cfg=dataset_cfg)
-dataset.save()
-
+if args.keys:
+    keys = args.keys
+else:
+    keys = config.keys()
+    
+for key in keys:
+    if key not in config:
+        print("Key: not found in the dataset configuration file")
+        exit(1)
+    dataset_cfg = config[key]
+    dataset = Dataset(name=key, cfg=dataset_cfg)
+    dataset.save(overwrite=args.overwrite)
+    if args.check:
+        dataset.check_samples()
+    
 if args.download:
     dataset.download()
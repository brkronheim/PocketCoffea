--- conflicted
+++ resolved
@@ -22,14 +22,8 @@
    # - docker tag ${SHA256} ${TO_COMMIT}
    # - docker push ${TO_COMMIT}
 
-<<<<<<< HEAD
 #--------------------------------------------------------------------
 build_docker_infn_facility_latest:
-=======
-
-
-build_docker_infn_facility:
->>>>>>> 6e3b5c0c
   extends: .build_docker_template
   variables:
     FROM: dciangot/jlab-rclone:v7
@@ -40,19 +34,11 @@
 build_docker_lxplus_latest:
   extends: .build_docker_template
   variables:
-<<<<<<< HEAD
     FROM: gitlab-registry.cern.ch/batch-team/dask-lxplus/lxdask-cc7:latest
     TO: ${CI_REGISTRY_IMAGE}:lxplus-cc7-latest
     TO_COMMIT: ${CI_REGISTRY_IMAGE}:lxplus-${CI_COMMIT_SHORT_SHA}
-=======
-    FROM: batch-team/dask-lxplus:lxdask-c8
-    TO: ${CI_REGISTRY_IMAGE}:lxplus-latest
->>>>>>> 6e3b5c0c
     CLUSTER: "lxplus"
     
-########################
-
-<<<<<<< HEAD
 
 #-------------------------------------------------------------------
 
@@ -60,26 +46,12 @@
   extends: build_docker_infn_facility_latest
   only:
     - tags
-=======
-build_docker_infn_facility_tagged:
-  extends: build_docker_infn_facility
-  only:
-    rules:
-      - if: $CI_COMMIT_TAG
->>>>>>> 6e3b5c0c
   variables:
     TO: ${CI_REGISTRY_IMAGE}:infn-${CI_COMMIT_TAG}
     
 build_docker_lxplus_tagged:
-<<<<<<< HEAD
   extends: build_docker_lxplus_latest
   only:
     - tags
-=======
-  extends: build_docker_lxplus
-  only:
-    rules:
-      - if: $CI_COMMIT_TAG
->>>>>>> 6e3b5c0c
   variables:
-    TO: ${CI_REGISTRY_IMAGE}:lxplus-${CI_COMMIT_TAG}+    TO: ${CI_REGISTRY_IMAGE}:lxplus-cc7-${CI_COMMIT_TAG}
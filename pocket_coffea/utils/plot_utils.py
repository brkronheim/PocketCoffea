--- conflicted
+++ resolved
@@ -98,10 +98,6 @@
         #print("Style config:\n", style_cfg)
 
     def set_defaults(self):
-<<<<<<< HEAD
-        if not "stack" in self.opts_mc:
-            self.opts_mc["stack"] = True
-=======
         for key in self._required_keys:
             for subkey, val_default in plotting_style_defaults[key].items():
                 if subkey not in self.style_cfg[key]:
@@ -118,7 +114,6 @@
                     raise Exception(f"The key `{subkey}` with value `{val}` is not a valid categorical axis for {key}. Available axes: {self._available_categorical_axes(is_mc)}")
             setattr(self, key, self.style_cfg[key])
 
->>>>>>> ce0aab9c
         self.fontsize = getattr(self, "fontsize", 22)
 
         # default experiment label location: upper left inside plot
@@ -796,15 +791,6 @@
         else:
             hden = stacks['mc_nominal'][ref]
 
-<<<<<<< HEAD
-        if self.density:
-            #print("Numerator values:", hnum.values())
-            #print("Sum = ", sum(hnum.values()))
-            #print("xbinwidth",  self.style.opts_axes["xbinwidth"])
-            den_integral = sum(hden.values() * np.array(self.style.opts_axes["xbinwidth"]) )
-            if den_integral>0:
-                hden = hden * (1./den_integral)
-=======
         den = hden.values(flow=self.style.flow)
         den_variances = hden.variances(flow=self.style.flow)
 
@@ -822,7 +808,6 @@
             if den_integral>0:
                 den = den * (1./den_integral)
                 den_variances = den_variances * (1./den_integral)**2
->>>>>>> ce0aab9c
 
         ratios = {}
         ratios_unc = {}

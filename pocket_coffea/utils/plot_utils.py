import os
from copy import deepcopy

import math
import numpy as np
import awkward as ak
import hist

import matplotlib.pyplot as plt
from matplotlib.pyplot import cm
from matplotlib.ticker import MultipleLocator, AutoMinorLocator
import mplhep as hep

from ..parameters.lumi import lumi, femtobarn
from ..parameters.plotting import style_cfg


class Style:
    '''This class manages all the style options for Data/MC plots.'''

    def __init__(self, style_cfg=style_cfg) -> None:
        required_keys = ["opts_figure", "opts_mc", "opts_data", "opts_unc"]
        for key in required_keys:
            assert (
                key in style_cfg
            ), f"The key `{key}` is not defined in the style dictionary."
        for key, item in style_cfg.items():
            setattr(self, key, item)
        self.has_labels = False
        self.has_samples_map = False
        self.has_lumi = False
        if "labels" in style_cfg:
            self.has_labels = True
        if "samples_map" in style_cfg:
            self.has_samples_map = True
        if "lumi_processed" in style_cfg:
            self.has_lumi = True
        self.set_defaults()

    def set_defaults(self):
        if not "stack" in self.opts_mc:
            self.opts_mc["stack"] = True
        if not hasattr(self, "fontsize"):
            self.fontsize = 22


class PlotManager:
    '''This class manages multiple Shape objects and their plotting.'''

    def __init__(
        self,
        hist_cfg,
        plot_dir,
        only_cat=[''],
        style_cfg=style_cfg,
        data_key="DATA",
        log=False,
        density=False,
        save=True,
    ) -> None:
        self.shape_objects = {}
        self.plot_dir = plot_dir
        self.only_cat = only_cat
        self.data_key = data_key
        self.log = log
        self.density = density
        self.save = save
        for name, h_dict in hist_cfg.items():
            self.shape_objects[name] = Shape(
                h_dict,
                name,
                plot_dir,
                only_cat=self.only_cat,
                style_cfg=style_cfg,
                data_key=self.data_key,
                log=self.log,
                density=self.density,
            )

    def plot_datamc_all(self, syst=True, spliteras=False):
        '''Plots all the histograms contained in the dictionary, for all years and categories.'''
        for name, datamc in self.shape_objects.items():
            if ((datamc.is_mc_only) | (datamc.is_data_only)):
                ratio = False
            else:
                ratio = True
            datamc.plot_datamc_all(ratio, syst, spliteras, save=self.save)


class Shape:
    '''This class handles the plotting of 1D data/MC histograms.
    The constructor requires as arguments:
    - h_dict: dictionary of histograms, with each entry corresponding to a different MC sample.
    - name: name that identifies the Shape object.
    - style_cfg: dictionary with style and plotting options.
    - data_key: prefix for data samples (e.g. default in PocketCoffea: "DATA_SingleEle")'''

    def __init__(
        self,
        h_dict,
        name,
        plot_dir,
        only_cat=[''],
        style_cfg=style_cfg,
        data_key="DATA",
        log=False,
        density=False,
    ) -> None:
        self.h_dict = h_dict
        self.name = name
        self.plot_dir = plot_dir
        self.only_cat = only_cat
        self.style = Style(style_cfg)
        if self.style.has_lumi:
            self.lumi_fraction = {year : l / lumi[year]['tot'] for year, l in self.style.lumi_processed.items()}
        self.data_key = data_key
        self.log = log
        self.density = density
        assert (
            type(h_dict) == dict
        ), "The Shape object receives a dictionary of hist.Hist objects as argument."
        self.group_samples()
        assert (
            self.dense_dim == 1
        ), f"The dimension of the histogram '{self.name}' is {self.dense_dim}. Only 1D histograms are supported."
        self.load_attributes()

    @property
    def dense_axes(self):
        '''Returns the list of dense axes of a histogram, defined as the axes that are not categorical axes.'''
        dense_axes_dict = {s: [] for s in self.h_dict.keys()}

        for s, h in self.h_dict.items():
            for ax in h.axes:
                if not type(ax) in [hist.axis.StrCategory, hist.axis.IntCategory]:
                    dense_axes_dict[s].append(ax)
        dense_axes = list(dense_axes_dict.values())
        assert all(
            v == dense_axes[0] for v in dense_axes
        ), "Not all the histograms in the dictionary have the same dense dimension."
        dense_axes = dense_axes[0]

        return dense_axes

    def _categorical_axes(self, mc=True):
        '''Returns the list of categorical axes of a histogram.'''
        # Since MC and data have different categorical axes, the argument mc needs to specified
        if mc:
            d = {s: v for s, v in self.h_dict.items() if s in self.samples_mc}
        else:
            d = {s: v for s, v in self.h_dict.items() if s in self.samples_data}
        categorical_axes_dict = {s: [] for s in d.keys()}

        for s, h in d.items():
            for ax in h.axes:
                if type(ax) in [hist.axis.StrCategory, hist.axis.IntCategory]:
                    categorical_axes_dict[s].append(ax)
        categorical_axes = list(categorical_axes_dict.values())
        assert all(
            v == categorical_axes[0] for v in categorical_axes
        ), "Not all the histograms in the dictionary have the same categorical dimension."
        categorical_axes = categorical_axes[0]

        return categorical_axes

    @property
    def categorical_axes_mc(self):
        '''Returns the list of categorical axes of a MC histogram.'''
        return self._categorical_axes(mc=True)

    @property
    def categorical_axes_data(self):
        '''Returns the list of categorical axes of a data histogram.'''
        return self._categorical_axes(mc=False)

    @property
    def dense_dim(self):
        '''Returns the number of dense axes of a histogram.'''
        return len(self.dense_axes)

    def get_axis_items(self, axis_name, mc=True):
        '''Returns the list of values contained in a Hist axis.'''
        if mc:
            axis = [ax for ax in self.categorical_axes_mc if ax.name == axis_name][0]
        else:
            axis = [ax for ax in self.categorical_axes_data if ax.name == axis_name][0]
        return list(axis.value(range(axis.size)))

    def _stack_sum(self, mc=None, stack=None):
        '''Returns the sum histogram of a stack (`hist.stack.Stack`) of histograms.'''
        if not stack:
            if mc:
                stack = self.stack_mc_nominal
            else:
                stack = self.stack_data
        if len(stack) == 1:
            return stack[0]
        else:
            htot = stack[0]
            for h in stack[1:]:
                htot = htot + h
            return htot

    @property
    def stack_sum_data(self):
        '''Returns the sum histogram of a stack (`hist.stack.Stack`) of data histograms.'''
        return self._stack_sum(mc=False)

    @property
    def stack_sum_mc_nominal(self):
        '''Returns the sum histogram of a stack (`hist.stack.Stack`) of MC histograms.'''
        return self._stack_sum(mc=True)

    @property
    def samples(self):
        return list(self.h_dict.keys())

    @property
    def samples_data(self):
        return list(filter(lambda d: self.data_key in d, self.samples))

    @property
    def samples_mc(self):
        return list(filter(lambda d: self.data_key not in d, self.samples))

    def group_samples(self):
        '''Groups samples according to the dictionary self.style.samples_map'''
        if not self.style.has_samples_map:
            return
        h_dict_grouped = {}
        samples_in_map = []
        for sample_new, samples_list in self.style.samples_map.items():
            h_dict_grouped[sample_new] = self._stack_sum(
                stack=hist.Stack.from_dict(
                    {s: h for s, h in self.h_dict.items() if s in samples_list}
                )
            )
            samples_in_map += samples_list
        for s, h in self.h_dict.items():
            if s not in samples_in_map:
                h_dict_grouped[s] = h
        self.h_dict = deepcopy(h_dict_grouped)

    def load_attributes(self):
        '''Loads the attributes from the dictionary of histograms.'''
        assert len(
            set([self.h_dict[s].ndim for s in self.samples_mc])
        ), "Not all the MC histograms have the same dimension."
        for ax in self.categorical_axes_mc:
            setattr(
                self,
                {'year': 'years', 'cat': 'categories', 'variation': 'variations'}[
                    ax.name
                ],
                self.get_axis_items(ax.name),
            )
        self.xaxis = self.dense_axes[0]
        self.xlabel = self.xaxis.label
        self.xcenters = self.xaxis.centers
        self.xedges = self.xaxis.edges
        self.xbinwidth = np.ediff1d(self.xedges)
        self.is_mc_only = True if len(self.samples_data) == 0 else False
        self.is_data_only = True if len(self.samples_mc) == 0 else False
        if self.is_data_only | (not self.is_mc_only):
            self.lumi = {
                year: femtobarn(lumi[year]['tot'], digits=1) for year in self.years
            }

    def build_stacks(self, year, cat, spliteras=False):
        '''Builds the data and MC stacks, applying a slicing by year and category.
        If spliteras is True, the extra axis "era" is kept in the data stack to
        distinguish between data samples from different data-taking eras.'''
        slicing_mc = {'year': year, 'cat': cat}
        slicing_mc_nominal = {'year': year, 'cat': cat, 'variation': 'nominal'}
        self.h_dict_mc = {d: self.h_dict[d][slicing_mc] for d in self.samples_mc}
        self.h_dict_mc_nominal = {
            d: self.h_dict[d][slicing_mc_nominal] for d in self.samples_mc
        }
        # Store number of weighted MC events
        self.nevents = {
            d: round(sum(self.h_dict_mc_nominal[d].values()), 1)
            for d in self.samples_mc
        }
        reverse = True
        # Order the events dictionary by decreasing number of events if linear scale, increasing if log scale
        # N.B.: Here implement if log: reverse=False
        self.nevents = dict(
            sorted(self.nevents.items(), key=lambda x: x[1], reverse=reverse)
        )
        color = iter(cm.gist_rainbow(np.linspace(0, 1, len(self.nevents.keys()))))
        # Assign random colors to each sample
        self.colors = [next(color) for d in self.nevents.keys()]
        if hasattr(self.style, "colors"):
            # Initialize random colors
            for i, d in enumerate(self.nevents.keys()):
                # If the color for a corresponding sample exists in the dictionary, assign the color to the sample
                if d in self.style.colors:
                    self.colors[i] = self.style.colors[d]
        # Order the MC dictionary by number of events
        self.h_dict_mc = {d: self.h_dict_mc[d] for d in self.nevents.keys()}
        self.h_dict_mc_nominal = {
            d: self.h_dict_mc_nominal[d] for d in self.nevents.keys()
        }
        # Build MC stack with variations and nominal MC stack
        self.stack_mc = hist.Stack.from_dict(self.h_dict_mc)
        self.stack_mc_nominal = hist.Stack.from_dict(self.h_dict_mc_nominal)

        if not self.is_mc_only:
            # Sum over eras if specified as extra argument
            if 'era' in self.categorical_axes_data:
                if spliteras:
                    slicing_data = {'year': year, 'cat': cat}
                else:
                    slicing_data = {'year': year, 'cat': cat, 'era': sum}
            else:
                if spliteras:
                    raise Exception(
                        "No axis 'era' found. Impossible to split data by era."
                    )
                else:
                    slicing_data = {'year': year, 'cat': cat}
            self.h_dict_data = {
                d: self.h_dict[d][slicing_data] for d in self.samples_data
            }
            self.stack_data = hist.Stack.from_dict(self.h_dict_data)

    def get_datamc_ratio(self):
        '''Computes the data/MC ratio and the corresponding uncertainty.'''
        num = self.stack_sum_data.values()
        den = self.stack_sum_mc_nominal.values()
        self.ratio = num / den
        # TO DO: Implement Poisson interval valid also for num~0
        # np.sqrt(num) is just an approximation of the uncertainty valid at large num
        self.ratio_unc = np.sqrt(num) / den
        self.ratio_unc[np.isnan(self.ratio_unc)] = np.inf

    def get_systematic_uncertainty(self):
        '''Instantiates the `SystUnc` objects and stores them in a dictionary with one entry for each systematic uncertainty.'''
        self.syst_manager = SystManager(self)

    def define_figure(self, year=None, ratio=True):
        '''Defines the figure for the Data/MC plot.
        If ratio is True, a subplot is defined to include the Data/MC ratio plot.'''
        plt.style.use([hep.style.ROOT, {'font.size': self.style.fontsize}])
        plt.rcParams.update({'font.size': self.style.fontsize})
        if ratio:
            self.fig, (self.ax, self.rax) = plt.subplots(
                2, 1, **self.style.opts_figure["datamc_ratio"]
            )
            self.fig.subplots_adjust(hspace=0.06)
        else:
            self.fig, self.ax = plt.subplots(1, 1, **self.style.opts_figure["datamc"])
        if self.is_mc_only:
            hep.cms.text(
                "Simulation Preliminary",
                fontsize=self.style.fontsize,
                loc=0,
                ax=self.ax,
            )
        if year:
            if not self.is_mc_only:
                hep.cms.lumitext(
                    text=f'{self.lumi[year]}' + r' fb$^{-1}$, 13 TeV,' + f' {year}',
                    fontsize=self.style.fontsize,
                    ax=self.ax,
                )
            else:
                hep.cms.lumitext(
                    text=f'{year}', fontsize=self.style.fontsize, ax=self.ax
                )

    def format_figure(self, ratio=True):
        '''Formats the figure's axes, labels, ticks, xlim and ylim.'''
        ylabel = "Counts" if not self.density else "A.U."
        self.ax.set_ylabel(ylabel, fontsize=self.style.fontsize)
        self.ax.legend(fontsize=self.style.fontsize, ncol=2, loc="upper right")
        self.ax.tick_params(axis='x', labelsize=self.style.fontsize)
        self.ax.tick_params(axis='y', labelsize=self.style.fontsize)
        self.ax.set_xlim(self.xedges[0], self.xedges[-1])
        if self.log:
            self.ax.set_yscale("log")
            if self.is_mc_only:
                exp = math.floor(math.log(max(self.stack_sum_mc_nominal.values()), 10))
            else:
                exp = math.floor(math.log(max(self.stack_sum_data.values()), 10))
            self.ax.set_ylim((0.01, 10 ** (exp + 3)))
        else:
            if self.is_mc_only:
                reference_shape = self.stack_sum_mc_nominal.values()
            else:
                reference_shape = self.stack_sum_data.values()
            if self.density:
                integral = sum(reference_shape) * self.xbinwidth
                reference_shape = reference_shape / integral
            ymax = max(reference_shape)
            if not np.isnan(ymax):
                self.ax.set_ylim((0, 2.0 * ymax))
        if ratio:
            self.ax.set_xlabel("")
            self.rax.set_xlabel(self.xlabel, fontsize=self.style.fontsize)
            self.rax.set_ylabel("Data / MC", fontsize=self.style.fontsize)
            self.rax.yaxis.set_label_coords(-0.075, 1)
            self.rax.tick_params(axis='x', labelsize=self.style.fontsize)
            self.rax.tick_params(axis='y', labelsize=self.style.fontsize)
            self.rax.set_ylim((0.5, 1.5))
        if self.style.has_labels:
            handles, labels = self.ax.get_legend_handles_labels()
            labels_new = []
            handles_new = []
            for i, l in enumerate(labels):
                if l in self.style.labels:
                    labels_new.append(f"{self.style.labels[l]}")
                else:
                    labels_new.append(l)
                handles_new.append(handles[i])
            labels = labels_new
            handles = handles_new
<<<<<<< HEAD
            self.ax.legend(
                handles,
                labels,
                fontsize=self.style.fontsize,
                ncols=2,
                loc="upper right",
            )
=======
            self.ax.legend(handles, labels, fontsize=self.style.fontsize, ncol=2, loc="upper right")
>>>>>>> d4ad6d89

    def plot_mc(self, ax=None):
        '''Plots the MC histograms as a stacked plot.'''
        if ax:
            self.ax = ax
        self.stack_mc_nominal.plot(
            ax=self.ax, color=self.colors, density=self.density, **self.style.opts_mc
        )
        self.format_figure(ratio=False)

    def plot_data(self, ax=None):
        '''Plots the data histogram as an errorbar plot.'''
        if ax:
            self.ax = ax
        y = self.stack_sum_data.values()
        yerr = np.sqrt(y)
        integral = sum(y) * self.xbinwidth
        if self.density:
            y = y / integral
            yerr = yerr / integral
        self.ax.errorbar(self.xcenters, y, yerr=yerr, **self.style.opts_data)
        self.format_figure(ratio=False)

    def plot_datamc_ratio(self, ax=None):
        '''Plots the Data/MC ratio as an errorbar plot.'''
        self.get_datamc_ratio()
        if ax:
            self.rax = rax
        self.rax.errorbar(
            self.xcenters, self.ratio, yerr=self.ratio_unc, **self.style.opts_data
        )
        self.format_figure(ratio=True)

    def plot_systematic_uncertainty(self, ratio=False, ax=None):
        '''Plots the asymmetric systematic uncertainty band on top of the MC stack, if `ratio` is set to False.
        To plot the systematic uncertainty in a ratio plot, `ratio` has to be set to True and the uncertainty band will be plotted around 1 in the ratio plot.'''
        ax = self.ax
        up = self.syst_manager.total.up
        down = self.syst_manager.total.down
        if ratio:
            # In order to get a consistent uncertainty band, the up/down variations of the ratio are set to 1 where the nominal value is 0
            ax = self.rax
            up = self.syst_manager.total.ratio_up
            down = self.syst_manager.total.ratio_down

        unc_band = np.array([down, up])
        ax.fill_between(
            self.xedges,
            np.r_[unc_band[0], unc_band[0, -1]],
            np.r_[unc_band[1], unc_band[1, -1]],
            **self.style.opts_unc['total'],
            label="syst. unc.",
        )
        if ratio:
            ax.hlines(
                1.0, *ak.Array(self.xedges)[[0, -1]], colors='gray', linestyles='dashed'
            )

    def plot_datamc(self, year=None, ratio=True, syst=True, ax=None, rax=None):
        '''Plots the data histogram as an errorbar plot on top of the MC stacked histograms.
        If ratio is True, also the Data/MC ratio plot is plotted.
        If syst is True, also the total systematic uncertainty is plotted.'''
        if ratio:
            if self.is_mc_only:
                raise Exception(
                    "The Data/MC ratio cannot be plotted if the histogram is MC only."
                )
            if self.is_data_only:
                raise Exception(
                    "The Data/MC ratio cannot be plotted if the histogram is Data only."
                )

        if ax:
            self.ax = ax
        if rax:
            self.rax = rax
        if (not self.is_mc_only) & (not self.is_data_only):
            self.plot_mc()
            self.plot_data()
            if syst:
                self.plot_systematic_uncertainty()
        elif self.is_mc_only:
            self.plot_mc()
            if syst:
                self.plot_systematic_uncertainty()
        elif self.is_data_only:
            self.plot_data()

        if ratio:
            self.plot_datamc_ratio()
            if syst:
                self.plot_systematic_uncertainty(ratio)

        self.format_figure(ratio)

    def plot_datamc_all(self, ratio=True, syst=True, spliteras=False, save=True):
        '''Plots the data and MC histograms for each year and category contained in the histograms.
        If ratio is True, also the Data/MC ratio plot is plotted.
        If syst is True, also the total systematic uncertainty is plotted.'''
        for year in self.years:
            for cat in self.categories:
                if not any([c in cat for c in self.only_cat]):
                    continue
                self.define_figure(year, ratio)
                self.build_stacks(year, cat, spliteras)
                self.get_systematic_uncertainty()
                self.plot_datamc(year, ratio, syst)
                if save:
                    plot_dir = os.path.join(self.plot_dir, cat)
                    if self.log:
                        plot_dir = os.path.join(plot_dir, "log")
                    if not os.path.exists(plot_dir):
                        os.makedirs(plot_dir)
                    filepath = os.path.join(plot_dir, f"{self.name}_{year}_{cat}.png")
                    print("Saving", filepath)
                    plt.savefig(filepath, dpi=150, format="png")
                else:
                    plt.show(self.fig)
                plt.close(self.fig)


class SystManager:
    '''This class handles the systematic uncertainties of 1D MC histograms.'''

    def __init__(self, datamc: Shape, has_mcstat=True) -> None:
        self.datamc = datamc
        assert all(
            [
                (var == "nominal") | var.endswith(("Up", "Down"))
                for var in self.datamc.variations
            ]
        ), "All the variations names that are not 'nominal' must end in 'Up' or 'Down'."
        self.variations_up = [
            var for var in self.datamc.variations if var.endswith("Up")
        ]
        self.variations_down = [
            var for var in self.datamc.variations if var.endswith("Down")
        ]
        assert len(self.variations_up) == len(
            self.variations_down
        ), "The number of up and down variations is mismatching."
        self.systematics = [s.split("Up")[0] for s in self.variations_up]
        if has_mcstat:
            self.systematics.append("mcstat")
        self.syst_dict = {}

        for syst_name in self.systematics:
            self.syst_dict[syst_name] = SystUnc(self.datamc, syst_name)

    @property
    def total(self):
        total = SystUnc(name="total", syst_list=list(self.syst_dict.values()))
        return total

    @property
    def mcstat(self):
        return self.syst_dict["mcstat"]

    def get_syst(self, syst_name: str):
        '''Returns the SystUnc object corresponding to a given systematic uncertainty,
        passed as the argument `syst_name`.'''
        return self.syst_dict[syst_name]


class SystUnc:
    '''This class stores the information of a single systematic uncertainty of a 1D MC histogram.
    The built-in __add__() method implements the sum in quadrature of two systematic uncertainties,
    returning a `SystUnc` instance corresponding to their sum in quadrature.'''

    def __init__(
        self, datamc: Shape = None, name: str = None, syst_list: list = None
    ) -> None:
        self.datamc = datamc
        self.name = name
        self.is_mcstat = self.name == "mcstat"

        # Initialize the arrays of the nominal yield and squared errors as 0
        self.nominal = 0.0
        self.err2_up = 0.0
        self.err2_down = 0.0
        if datamc:
            if syst_list:
                raise Exception(
                    "The initialization of the instance is ambiguous. Either a `DataMC` object or a list of `SystUnc` objects should be passed to the constructor."
                )
            else:
                self.syst_list = [self]
            self._get_err2()
            # Inherit style from Shape object
            self.style = self.datamc.style
            # Full nominal MC including all MC samples
            self.h_mc_nominal = self.datamc.stack_sum_mc_nominal
            self.nominal = self.h_mc_nominal.values()
            self.xlabel = self.datamc.xlabel
            self.xcenters = self.datamc.xcenters
            self.xedges = self.datamc.xedges
            self.xbinwidth = self.datamc.xbinwidth
        elif syst_list:
            self.syst_list = syst_list
            assert (
                self.nsyst > 0
            ), "Attempting to initialize a `SystUnc` instance with an empty list of systematic uncertainties."
            assert not (
                (self._n_empty == 1) & (self.nsyst == 1)
            ), "Attempting to intialize a `SystUnc` instance with an empty systematic uncertainty."
            self._get_err2_from_syst()
            # Get default style
            self.style = Style()

    def __add__(self, other):
        '''Sum in quadrature of two systematic uncertainties.
        In case multiple objects are summed, the information on the systematic uncertainties that
        have been summed is stored in self.syst_list.'''
        return SystUnc(name=f"{self.name}_{other.name}", syst_list=[self, other])

    @property
    def up(self):
        return self.nominal + np.sqrt(self.err2_up)

    @property
    def down(self):
        return self.nominal - np.sqrt(self.err2_down)

    @property
    def ratio_up(self):
        return np.where(self.nominal != 0, self.up / self.nominal, 1)

    @property
    def ratio_down(self):
        return np.where(self.nominal != 0, self.down / self.nominal, 1)

    @property
    def nsyst(self):
        return len(self.syst_list)

    @property
    def _is_empty(self):
        return np.sum(self.nominal) == 0

    @property
    def _n_empty(self):
        return len([s for s in self.syst_list if s._is_empty])

    def _get_err2_from_syst(self):
        '''Method used in the constructor to instanstiate a SystUnc object from
        a list of SystUnc objects. The sytematic uncertainties in self.syst_list,
        are summed in quadrature to define a new SystUnc object.'''
        index_non_empty = [i for i, s in enumerate(self.syst_list) if not s._is_empty][
            0
        ]
        self.nominal = self.syst_list[index_non_empty].nominal
        self.xlabel = self.syst_list[index_non_empty].xlabel
        self.xcenters = self.syst_list[index_non_empty].xcenters
        self.xedges = self.syst_list[index_non_empty].xedges
        self.xbinwidth = self.syst_list[index_non_empty].xbinwidth
        for syst in self.syst_list:
            if not ((self._is_empty) | (syst._is_empty)):
                assert all(
                    np.equal(self.nominal, syst.nominal)
                ), "Attempting to sum systematic uncertainties with different nominal MC."
                assert all(
                    np.equal(self.xcenters, syst.xcenters)
                ), "Attempting to sum systematic uncertainties with different bin centers."
            self.err2_up += syst.err2_up
            self.err2_down += syst.err2_up

    def _get_err2(self):
        '''Method used in the constructor to instanstiate a SystUnc object from
        a Shape object. The corresponding up/down squared uncertainties are stored and take
        into account the possibility for the uncertainty to be one-sided.'''
        # Loop over all the MC samples and sum the systematic uncertainty in quadrature
        for h in self.datamc.stack_mc:
            # Nominal variation for a single MC sample
            h_nom = h[{'variation': 'nominal'}]
            nom = h_nom.values()
            # Sum in quadrature of mcstat
            if self.is_mcstat:
                mcstat_err2 = h_nom.variances()
                self.err2_up += mcstat_err2
                self.err2_down += mcstat_err2
                continue
            # Up/down variations for a single MC sample
            var_up = h[{'variation': f'{self.name}Up'}].values()
            var_down = h[{'variation': f'{self.name}Down'}].values()
            # Compute the uncertainties corresponding to the up/down variations
            err_up = var_up - nom
            err_down = var_down - nom
            # Compute the flags to check which of the two variations (up and down) are pushing the nominal value up and down
            up_is_up = err_up > 0
            down_is_down = err_down < 0
            # Compute the flag to check if the uncertainty is one-sided, i.e. when both variations are up or down
            is_onesided = up_is_up ^ down_is_down

            # Sum in quadrature of the systematic uncertainties taking into account if the uncertainty is one- or double-sided
            err2_up_twosided = np.where(up_is_up, err_up**2, err_down**2)
            err2_down_twosided = np.where(up_is_up, err_down**2, err_up**2)
            err2_max = np.maximum(err2_up_twosided, err2_down_twosided)
            err2_up_onesided = np.where(is_onesided & up_is_up, err2_max, 0)
            err2_down_onesided = np.where(is_onesided & down_is_down, err2_max, 0)
            err2_up_combined = np.where(is_onesided, err2_up_onesided, err2_up_twosided)
            err2_down_combined = np.where(
                is_onesided, err2_down_onesided, err2_down_twosided
            )
            # Sum in quadrature of the systematic uncertainty corresponding to a MC sample
            self.err2_up += err2_up_combined
            self.err2_down += err2_down_combined

    def plot(self, ax=None):
        '''Plots the nominal, up and down systematic variations on the same plot.'''
        plt.style.use([hep.style.ROOT, {'font.size': self.style.fontsize}])
        plt.rcParams.update({'font.size': self.style.fontsize})
        if not ax:
            self.fig, self.ax = plt.subplots(1, 1, **self.style.opts_figure["datamc"])
        else:
            self.ax = ax
            self.fig = self.ax.get_figure
        hep.cms.text(
            "Simulation Preliminary", fontsize=self.style.fontsize, loc=0, ax=self.ax
        )
        # hep.cms.lumitext(text=f'{self.lumi[year]}' + r' fb$^{-1}$, 13 TeV,' + f' {year}', fontsize=self.style.fontsize, ax=self.ax)
        self.ax.hist(
            self.xcenters,
            weights=self.nominal,
            histtype="step",
            label="nominal",
            **self.style.opts_syst["nominal"],
        )
        self.ax.hist(
            self.xcenters,
            weights=self.up,
            histtype="step",
            label=f"{self.name} up",
            **self.style.opts_syst["up"],
        )
        self.ax.hist(
            self.xcenters,
            weights=self.down,
            histtype="step",
            label=f"{self.name} down",
            **self.style.opts_syst["down"],
        )
        self.ax.set_xlabel(self.xlabel)
        self.ax.set_ylabel("Counts")
        self.ax.legend()
        return self.fig, self.ax<|MERGE_RESOLUTION|>--- conflicted
+++ resolved
@@ -415,7 +415,6 @@
                 handles_new.append(handles[i])
             labels = labels_new
             handles = handles_new
-<<<<<<< HEAD
             self.ax.legend(
                 handles,
                 labels,
@@ -423,9 +422,6 @@
                 ncols=2,
                 loc="upper right",
             )
-=======
-            self.ax.legend(handles, labels, fontsize=self.style.fontsize, ncol=2, loc="upper right")
->>>>>>> d4ad6d89
 
     def plot_mc(self, ax=None):
         '''Plots the MC histograms as a stacked plot.'''
